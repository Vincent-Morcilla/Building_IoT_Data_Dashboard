--- conflicted
+++ resolved
@@ -8,11 +8,6 @@
 how outside temperature may impact building system usage.
 """
 
-<<<<<<< HEAD
-=======
-import warnings
-
->>>>>>> b0cd0127
 import pandas as pd
 from scipy import stats
 
@@ -670,11 +665,6 @@
             )
             result.append(df_vis)
         data_for_vis[("WeatherSensitivity", "Correlation Analysis")] = {
-<<<<<<< HEAD
-            "title": "Correlation between Usage Sensor and Outside Temperature",
-            # "title": None,
-=======
->>>>>>> b0cd0127
             "components": result,
         }
         return data_for_vis
