--- conflicted
+++ resolved
@@ -340,7 +340,6 @@
     if df.empty:
         return {}
 
-<<<<<<< HEAD
     df["labels"] = (
         df["childLabel"].str.split("#").str[-1]
         + " ("
@@ -354,23 +353,12 @@
         + ")"
     )
 
-    data = df[["labels", "parents"]]
-=======
-    data = df[['labels', 'parents', 'entityType']]
->>>>>>> 8f3507c8
+    data = df[["labels", "parents", "entityType"]]
 
     df_area = _get_building_area(db)
 
     if df_area.empty:
         return {}
-<<<<<<< HEAD
-=======
-    
-    df_area['labels'] = df_area['childLabel'].str.split('#').str[-1] + ' (' + df_area['child'].str.split('#').str[-1] + ')'
-    df_area['parents'] = df_area['parentLabel'].str.split('#').str[-1] + ' (' + df_area['parent'].str.split('#').str[-1] + ')'
-
-    data_area = df_area[['labels', 'parents', 'entityType']]
->>>>>>> 8f3507c8
 
     df_area["labels"] = (
         df_area["childLabel"].str.split("#").str[-1]
@@ -385,7 +373,7 @@
         + ")"
     )
 
-    data_area = df_area[["labels", "parents"]]
+    data_area = df_area[["labels", "parents", "entityType"]]
 
     # df1 = pd.DataFrame(
     #     {
