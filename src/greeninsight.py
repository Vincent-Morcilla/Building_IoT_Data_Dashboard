import argparse
from collections import defaultdict
import os
import re
import sys

import dash
import dash_bootstrap_components as dbc
from dash import dash_table, Input, Output, dcc, html, State, MATCH, ctx
import numpy as np
import pandas as pd
import plotly.express as px
import plotly.graph_objects as go


from analytics.weather_sensitivity import WeatherSensitivity

# FIXME: Remove this hackathon
# Add my code snippets directory to the system path
# sys.path.append(
#     os.path.abspath(os.path.join(os.path.dirname(__file__), "../../code_snippets/tim"))
# )
# import analytics.modelquality as mq
import dbmgr
import analyticsmgr

# m = mq.ModelQuality()

################################################################################
#                               GLOBAL VARIABLES                               #
################################################################################

am = None  # Analytics Manager instance

APP_NAME = "GreenInsight"
# Initialise the Dash app with Bootstrap for styling and allow callbacks for dynamic content
app = dash.Dash(
    # __name__,
    APP_NAME,
    external_stylesheets=[dbc.themes.BOOTSTRAP],
    suppress_callback_exceptions=True,  # Allows callbacks to reference components not yet in the layout
)
app.title = APP_NAME
url_to_key_mapping = {}  # Mapping for dataframes and plot configurations based on URLs
bottom_buttons = None  # Buttons for downloading reports and data

################################################################################
#                                 SAMPLE DATA                                  #
################################################################################

# Sample dataframes representing different datasets used in the app
dataframes = {
    "BuildingStructure_BuildingStructure": pd.DataFrame(
        {
            "BuildingID": ["Building A", "Building A", "Building B", "Building B"],
            "ParentID": ["Building A", "Room 1", "Building B", "Room 2"],
            "EntityType": ["Room", "Device", "Room", "Device"],
            "EntityID": ["Room 1", "Device 1", "Room 2", "Device 2"],
            "Level": [1, 2, 1, 2],
        }
    ),
    "BuildingStructure_DataQuality": pd.DataFrame(
        {
            "Measurement": ["Quality A"] * 50 + ["Quality B"] * 50 + ["Quality C"] * 50,
            "Value": np.random.normal(loc=50, scale=10, size=150),
        }
    ),
    "ModelQuality_ClassInconsistency": pd.DataFrame(
        {
            "entity": ["Entity_1", "Entity_2", "Entity_3", "Entity_4"],
            "brick_class": ["Class_A", "Class_B", "Class_C", "Class_D"],
            "brick_class_in_mapping": ["Class_A", "Class_E", "Class_C", "Class_F"],
            "brick_class_is_consistent": [True, False, True, False],
        }
    ),
    "ModelQuality_MissingTimeseries": pd.DataFrame(
        {
            "stream_id": ["Stream_1", "Stream_2", "Stream_3", "Stream_4"],
            "brick_class": ["Class_A", "Class_B", "Class_C", "Class_D"],
            "has_data": [True, False, True, False],
            "stream_exists_in_mapping": [True, False, True, False],
        }
    ),
    "ModelQuality_RecognisedEntities": pd.DataFrame(
        {
            "entity_id": ["Entity_1", "Entity_2", "Entity_3", "Entity_4", "Entity_5"],
            "brick_class": ["Class_A", "Class_B", "Class_C", "Class_D", "Class_E"],
            "class_in_provided_brick": [True, False, True, False, True],
        }
    ),
    "RoomClimate_WeatherSensitivity": pd.DataFrame(
        {
            "Day": pd.date_range(start="2021-01-01", periods=365, freq="D"),
            "Hour": [i % 24 for i in range(365)],
            "Temperature": [i % 30 + 10 for i in range(365)],
            "WeatherSensitivity": [i % 50 + 5 for i in range(365)],
        }
    ),
    "Consumption_DataQuality": pd.DataFrame(
        {
            "Measurement": ["Quality A"] * 50 + ["Quality B"] * 50 + ["Quality C"] * 50,
            "Value": np.random.normal(loc=50, scale=10, size=150),
        }
    ),
    "Consumption_GeneralAnalysis": pd.DataFrame(
        {
            "Timestamp": pd.date_range(start="2023-01-01", periods=365, freq="D"),
            "Usage": np.random.normal(loc=500, scale=50, size=365).cumsum(),
            "Temperature": np.random.normal(loc=20, scale=5, size=365),
            "Pressure": np.random.normal(loc=30, scale=3, size=365),
        }
    ),
    "Consumption_UsageAnalysis": pd.DataFrame(
        {
            "Month": pd.date_range(start="2021-01-01", periods=12, freq="ME"),
            "Region": ["Region A"] * 6 + ["Region B"] * 6,
            "Usage": [500, 600, 550, 620, 640, 630, 580, 610, 590, 605, 615, 620],
        }
    ),
}

# plot_configs = m.get_analyses()

# Configuration dictionary defining UI components and plot settings for each dataframe


sample_plot_configs = {
    "DataQuality_DataQuality": {
        "BoxAndWhisker": {
            "title": "Water Data Quality Box and Whisker Plot",
            "x-axis": "Measurement",
            "y-axis": "Value",
            "x-axis_label": "Measurement Type",
            "y-axis_label": "Quality Value",
            "UI": {
                "dropdown": {
                    "instructions": "Select measurements to display:",
                    "controls": "Measurement",  # Specify the column to extract unique values from
                }
            },
            "dataframe": dataframes["Consumption_DataQuality"],
        }
    },
    "DataQuality_GeneralAnalysis": {
        "Timeseries": {
            "title": "Water Usage Over Time",
            "x-axis": "Timestamp",
            "y-axis": [
                "Usage",
                "Temperature",
                "Pressure",
            ],  # Multiple variables to plot
            "x-axis_label": "Date",
            "y-axis_label": "Values",
            "UI": {
                "datepicker": {
                    "html.Label": "Select Date Range",
                    "min_date_allowed": dataframes["Consumption_GeneralAnalysis"][
                        "Timestamp"
                    ]
                    .min()
                    .strftime("%Y-%m-%d"),
                    "max_date_allowed": dataframes["Consumption_GeneralAnalysis"][
                        "Timestamp"
                    ]
                    .max()
                    .strftime("%Y-%m-%d"),
                    "start_date": dataframes["Consumption_GeneralAnalysis"]["Timestamp"]
                    .min()
                    .strftime("%Y-%m-%d"),
                    "end_date": dataframes["Consumption_GeneralAnalysis"]["Timestamp"]
                    .max()
                    .strftime("%Y-%m-%d"),
                    "controls": "Timestamp",
                },
                "radioitem": {
                    "html.Label": "Select Frequency",
                    "options": [("Hourly", "h"), ("Daily", "D"), ("Monthly", "ME")],
                    "controls": "Timestamp",
                    "default_value": "D",
                },
            },
            "dataframe": dataframes["Consumption_GeneralAnalysis"],
        }
    },
    "DataQuality_UsageAnalysis": {
        "HeatMap": {
            "title": "Water Usage Heat Map",
            "x-axis": "Month",
            "y-axis": "Region",
            "z-axis": "Usage",
            "x-axis_label": "Month",
            "y-axis_label": "Region",
            "z-axis_label": "Water Usage (Liters)",
            "dataframe": dataframes["Consumption_UsageAnalysis"],
        }
    },
    "BuildingStructure_BuildingStructure": {
        "SunburstChart": {
            "title": "Building Structure Sunburst",
            "EntityID": "EntityID",
            "EntityType": "EntityType",
            "ParentID": "ParentID",
            "BuildingID": "BuildingID",
            "z-axis": "Level",
            "z-axis_label": "Hierarchy Level",
            "dataframe": dataframes["BuildingStructure_BuildingStructure"],
        }
    },
    "BuildingStructure_DataQuality": {
        "BoxAndWhisker": {
            "title": "Water Data Quality Box and Whisker Plot",
            "x-axis": "Measurement",
            "y-axis": "Value",
            "x-axis_label": "Measurement Type",
            "y-axis_label": "Quality Value",
            "UI": {
                "dropdown": {
                    "instructions": "Select measurements to display:",
                    "controls": "Measurement",  # Column to extract unique values from for dropdown
                }
            },
            "dataframe": dataframes["BuildingStructure_DataQuality"],
        }
    },
    # "ModelQuality_ClassInconsistency": {
    #     "PieChartAndTable": {
    #         "title": "Data Sources with Inconsistent Brick Class between Model and Mapper",
    #         "pie_charts": [
    #             {
    #                 "title": "Proportion of Consistent vs Inconsistent Classes",
    #                 "labels": "brick_class_is_consistent",
    #                 "textinfo": "percent+label",
    #                 "filter": None,
    #                 "dataframe": dataframes["ModelQuality_ClassInconsistency"],
    #             },
    #             {
    #                 "title": "Inconsistent Brick Classes by Class",
    #                 "labels": "brick_class",
    #                 "values": "count",
    #                 "textinfo": "percent+label",
    #                 "filter": "brick_class_is_consistent == False",
    #                 "dataframe": dataframes["ModelQuality_ClassInconsistency"],
    #             },
    #         ],
    #         "tables": [
    #             {
    #                 "title": "Data Sources with Inconsistent Brick Class",
    #                 "columns": [
    #                     "Brick Class in Model",
    #                     "Brick Class in Mapper",
    #                     "Entity ID",
    #                 ],
    #                 "data_source": "ModelQuality_ClassInconsistency",
    #                 "filter": "brick_class_is_consistent == False",
    #                 "rows": ["brick_class", "brick_class_in_mapping", "entity"],
    #                 "dataframe": dataframes["ModelQuality_ClassInconsistency"],
    #             }
    #         ],
    #     }
    # },
    # "ModelQuality_MissingTimeseries": {
    #     "PieChartAndTable": {
    #         "title": "Data Sources in Building Model without Timeseries Data",
    #         "pie_charts": [
    #             {
    #                 "title": "Proportion of Data Sources with Timeseries Data",
    #                 "labels": "has_data",
    #                 "textinfo": "percent+label",
    #                 "filter": None,
    #                 "dataframe": dataframes["ModelQuality_MissingTimeseries"],
    #             },
    #             {
    #                 "title": "Missing Timeseries Data by Class",
    #                 "labels": "brick_class",
    #                 "textinfo": "percent+label",
    #                 "filter": "has_data == False",
    #                 "dataframe": dataframes["ModelQuality_MissingTimeseries"],
    #             },
    #         ],
    #         "tables": [
    #             {
    #                 "title": "Data Sources with Missing Timeseries Data",
    #                 "columns": ["Brick Class", "Stream ID"],
    #                 "data_source": "ModelQuality_MissingTimeseries",
    #                 "filter": "has_data == False",
    #                 "rows": ["brick_class", "stream_id"],
    #                 "dataframe": dataframes["ModelQuality_ClassInconsistency"],
    #             },
    #             {
    #                 "title": "Data Sources with Available Timeseries Data",
    #                 "columns": ["Brick Class", "Stream ID"],
    #                 "data_source": "ModelQuality_MissingTimeseries",
    #                 "filter": "has_data == True",
    #                 "rows": ["brick_class", "stream_id"],
    #                 "dataframe": dataframes["ModelQuality_MissingTimeseries"],
    #             },
    #         ],
    #     }
    # },
    # "ModelQuality_RecognisedEntities": {
    #     "PieChartAndTable": {
    #         "title": "Brick Entities in Building Model Recognised by Brick Schema",
    #         "pie_charts": [
    #             {
    #                 "title": "Proportion of Recognised vs Unrecognised Entities",
    #                 "labels": "class_in_provided_brick",
    #                 "textinfo": "percent+label",
    #                 "filter": None,
    #                 "dataframe": dataframes["ModelQuality_RecognisedEntities"],
    #             },
    #             {
    #                 "title": "Unrecognised Entities by Class",
    #                 "labels": "brick_class",
    #                 "textinfo": "percent+label",
    #                 "filter": "class_in_provided_brick == False",
    #                 "dataframe": dataframes["ModelQuality_RecognisedEntities"],
    #             },
    #         ],
    #         "tables": [
    #             {
    #                 "title": "Unrecognised Entities",
    #                 "columns": ["Brick Class", "Entity ID"],
    #                 "data_source": "ModelQuality_RecognisedEntities",  # Main dataframe
    #                 "filter": "class_in_provided_brick == False",
    #                 "rows": ["brick_class", "entity_id"],
    #                 "dataframe": dataframes["ModelQuality_RecognisedEntities"],
    #             },
    #             {
    #                 "title": "Recognised Entities",
    #                 "columns": ["Brick Class", "Entity ID"],
    #                 "data_source": "ModelQuality_RecognisedEntities",
    #                 "filter": "class_in_provided_brick == True",
    #                 "rows": ["brick_class", "entity_id"],
    #                 "dataframe": dataframes["ModelQuality_RecognisedEntities"],
    #             },
    #         ],
    #     }
    # },
    # "RoomClimate_Rooms": {
    #     "TableAndTimeseries": {
    #         "title": "Room Climate",
    #         "table": {
    #             "title": "List of Rooms with Air Temperature Sensors and Setpoints",
    #             "columns": [
    #                 "Room Class",
    #                 "Room ID",
    #             ],
    #             "rows": ["room_class", "room_id"],
    #             "filter": None,
    #             "dataframe": pd.DataFrame(
    #                 {
    #                     "room_class": [
    #                         "Conference Room",
    #                         "Conference Room",
    #                         "Library",
    #                         "Office",
    #                     ],
    #                     "room_id": ["Room 1", "Room 2", "Room 3", "Room 4"],
    #                 }
    #             ),
    #         },
    #         "timeseries": [
    #             {
    #                 "title": "Conference Room",
    #                 "dataframe": pd.DataFrame(
    #                     {
    #                         "Date": pd.date_range(
    #                             start="2021-01-01", periods=365, freq="D"
    #                         ),
    #                         "Air_Temperature_Sensor": np.random.normal(15, 3, 365),
    #                         "Room_Air_Temperature_Setpoint": np.random.normal(
    #                             15, 1, 365
    #                         ),
    #                         "Outside_Air_Temperature_Sensor": np.random.normal(
    #                             15, 5, 365
    #                         ),
    #                     }
    #                 ),
    #             },
    #             {
    #                 "title": "Conference Room",
    #                 "dataframe": pd.DataFrame(
    #                     {
    #                         "Date": pd.date_range(
    #                             start="2021-01-01", periods=365, freq="D"
    #                         ),
    #                         "Air_Temperature_Sensor": np.random.normal(15, 3, 365),
    #                         "Room_Air_Temperature_Setpoint": np.random.normal(
    #                             15, 1, 365
    #                         ),
    #                         "Outside_Air_Temperature_Sensor": np.random.normal(
    #                             15, 5, 365
    #                         ),
    #                     }
    #                 ),
    #             },
    #             {
    #                 "title": "Library",
    #                 "dataframe": pd.DataFrame(
    #                     {
    #                         "Date": pd.date_range(
    #                             start="2021-01-01", periods=365, freq="D"
    #                         ),
    #                         "Air_Temperature_Sensor": np.random.normal(15, 3, 365),
    #                         "Room_Air_Temperature_Setpoint": np.random.normal(
    #                             15, 1, 365
    #                         ),
    #                         "Outside_Air_Temperature_Sensor": np.random.normal(
    #                             15, 5, 365
    #                         ),
    #                     }
    #                 ),
    #             },
    #             {
    #                 "title": "Office",
    #                 "dataframe": pd.DataFrame(
    #                     {
    #                         "Date": pd.date_range(
    #                             start="2021-01-01", periods=365, freq="D"
    #                         ),
    #                         "Air_Temperature_Sensor": np.random.normal(15, 3, 365),
    #                         "Room_Air_Temperature_Setpoint": np.random.normal(
    #                             15, 1, 365
    #                         ),
    #                         "Outside_Air_Temperature_Sensor": np.random.normal(
    #                             15, 5, 365
    #                         ),
    #                     }
    #                 ),
    #             },
    #         ],
    #     }
    # },
    # "RoomClimate_WeatherSensitivity": {
    #     "SurfacePlot": {
    #         "title": "Temperature vs Weather Sensitivity",
    #         "X-value": "Day",
    #         "Y-values": ["Hour"],
    #         "Z-value": "WeatherSensitivity",
    #         "x-axis_label": "Day",
    #         "y-axis_label": "Hour of the Day",
    #         "z-axis_label": "Weather Sensitivity",
    #         "dataframe": dataframes["RoomClimate_WeatherSensitivity"],
    #     }
    # },
    "Consumption_Raw": {
        "BoxAndWhisker": {
            "title": "Water Data Quality Box and Whisker Plot",
            "x-axis": "Measurement",
            "y-axis": "Value",
            "x-axis_label": "Measurement Type",
            "y-axis_label": "Quality Value",
            "UI": {
                "dropdown": {
                    "instructions": "Select measurements to display:",
                    "controls": "Measurement",  # Specify the column to extract unique values from
                }
            },
            "dataframe": dataframes["Consumption_DataQuality"],
        }
    },
    # "Consumption_WeatherSensitivity": {
    #     "Timeseries": {
    #         "title": "Water Usage Over Time",
    #         "x-axis": "Timestamp",
    #         "y-axis": [
    #             "Usage",
    #             "Temperature",
    #             "Pressure",
    #         ],  # Multiple variables to plot
    #         "x-axis_label": "Date",
    #         "y-axis_label": "Values",
    #         "UI": {
    #             "datepicker": {
    #                 "html.Label": "Select Date Range",
    #                 "min_date_allowed": dataframes["Consumption_GeneralAnalysis"][
    #                     "Timestamp"
    #                 ]
    #                 .min()
    #                 .strftime("%Y-%m-%d"),
    #                 "max_date_allowed": dataframes["Consumption_GeneralAnalysis"][
    #                     "Timestamp"
    #                 ]
    #                 .max()
    #                 .strftime("%Y-%m-%d"),
    #                 "start_date": dataframes["Consumption_GeneralAnalysis"]["Timestamp"]
    #                 .min()
    #                 .strftime("%Y-%m-%d"),
    #                 "end_date": dataframes["Consumption_GeneralAnalysis"]["Timestamp"]
    #                 .max()
    #                 .strftime("%Y-%m-%d"),
    #                 "controls": "Timestamp",
    #             },
    #             "radioitem": {
    #                 "html.Label": "Select Frequency",
    #                 "options": [("Hourly", "h"), ("Daily", "D"), ("Monthly", "ME")],
    #                 "controls": "Timestamp",
    #                 "default_value": "D",
    #             },
    #         },
    #         "dataframe": dataframes["Consumption_GeneralAnalysis"],
    #     }
    # },
    # "Consumption_UsageAnalysis": {
    #     "HeatMap": {
    #         "title": "Water Usage Heat Map",
    #         "x-axis": "Month",
    #         "y-axis": "Region",
    #         "z-axis": "Usage",
    #         "x-axis_label": "Month",
    #         "y-axis_label": "Region",
    #         "z-axis_label": "Water Usage (Liters)",
    #         "dataframe": dataframes["Consumption_UsageAnalysis"],
    #     }
    # },
    # "NoSubcategory": { #@tim: FIXME: make sure having this doesn't break anything
    #     "HeatMap": {
    #         "title": "Water Usage Heat Map",
    #         "x-axis": "Month",
    #         "y-axis": "Region",
    #         "z-axis": "Usage",
    #         "x-axis_label": "Month",
    #         "y-axis_label": "Region",
    #         "z-axis_label": "Water Usage (Liters)",
    #         "dataframe": dataframes["Consumption_UsageAnalysis"],
    #     }
    # },
}


# sample_plot_configs |= data
# print(sample_plot_configs)


################################################################################
#                                    LAYOUT                                    #
################################################################################


def construct_layout():

    # Create a mapping for dataframes and plot configurations based on URLs
    global url_to_key_mapping
    url_to_key_mapping = create_url_mapping(plot_configs)

    global bottom_buttons
    # Define the bottom buttons for downloading reports and data
    bottom_buttons = dbc.Row(
        [
            dbc.Col(
                dbc.Button(
                    "Download Report",
                    id="download-left",
                    color="success",
                ),
                width="auto",
            ),
            dbc.Col(
                dbc.Button("Download Data", id="download-right", color="success"),
                width="auto",
            ),
        ],
        justify="end",
        className="ml-auto",
    )

    # Create main categories and subcategories from the dataframe keys
    categories = create_category_structure(plot_configs.keys())

    # Special case: Add "Home" as a top-level category without subcategories
    categories["Home"] = []  # "Home" has no subcategories or associated data

    # Generate the sidebar component
    sidebar = html.Div(
        [
            html.Button(
                html.Div(
                    html.Img(src="/assets/logo.svg", className="sidebar-logo"),
                    className="sidebar-logo-container",
                ),
                id="logo-button",
                n_clicks=0,
                className="logo-button",
                style={
                    "background": "none",
                    "border": "none",
                    "padding": "0",
                    "margin": "0",
                    "cursor": "pointer",
                },
            ),
            html.Hr(),
            generate_sidebar(categories),
        ],
        className="sidebar",
    )

    # Content area where page-specific content will be displayed
    content = html.Div(id="page-content", className="content")

    # Define the overall layout of the app, including sidebar and content area
    app.layout = html.Div(
        [
            dcc.Location(id="url"),
            sidebar,
            dbc.Spinner(
                children=[content],
                color="#3c9639",
                fullscreen=False,
                type="border",
                size="md",
            ),
            dcc.Store(id="screen-size", storage_type="session"),
            dbc.Modal(
                [
                    dbc.ModalHeader(dbc.ModalTitle("Navigate to Homepage?")),
                    dbc.ModalBody("Are you sure you want to go to the homepage?"),
                    dbc.ModalFooter(
                        [
                            dbc.Button(
                                "Yes",
                                id="modal-yes-button",
                                color="success",
                                n_clicks=0,
                            ),
                            dbc.Button(
                                "No",
                                id="modal-no-button",
                                outline=True,
                                color="success",
                                n_clicks=0,
                            ),
                        ]
                    ),
                ],
                id="warning-modal",
                is_open=False,
            ),
            dcc.Download(id="download-data-csv"),
            dcc.Download(id="download-report-pdf"),
        ]
    )


# Function to generate the sidebar navigation based on categories
def generate_sidebar(categories):
    nav_links = []

    # Add "Home" link at the top of the sidebar
    if "Home" in categories:
        nav_links.append(dbc.NavLink("Home", href="/", active="exact"))

    # Loop through categories and generate links
    for category, subcategories in categories.items():
        if category != "Home":  # Skip "Home" as it's already added
            nav_links.append(
                dbc.NavLink(
                    category,
                    href=f"/{category.lower().replace(' ', '-')}",
                    active="exact",
                )
            )

    return dbc.Nav(nav_links, vertical=True, pills=True)


# Callback to control the modal window and handle navigation when the logo is clicked
@app.callback(
    [Output("warning-modal", "is_open"), Output("url", "pathname")],
    [
        Input("logo-button", "n_clicks"),
        Input("modal-yes-button", "n_clicks"),
        Input("modal-no-button", "n_clicks"),
    ],
    [State("warning-modal", "is_open"), State("url", "pathname")],
)
def toggle_modal_and_navigate(
    n_clicks_logo, n_clicks_yes, n_clicks_no, is_open, current_pathname
):
    ctx = (
        dash.callback_context
    )  # Context to determine which input triggered the callback

    if not ctx.triggered:
        return is_open, dash.no_update
    else:
        button_id = ctx.triggered[0]["prop_id"].split(".")[0]

    # Open modal when logo button is clicked
    if button_id == "logo-button" and n_clicks_logo:
        return True, dash.no_update  # Open modal without changing the URL

    # Navigate to homepage if "Yes" button in the modal is clicked
    elif button_id == "modal-yes-button" and n_clicks_yes:
        return False, "/"  # Close modal and navigate to "/"

    # Close modal if "No" button is clicked
    elif button_id == "modal-no-button" and n_clicks_no:
        return False, current_pathname  # Close modal, stay on current page

    return is_open, dash.no_update


# Callback to update the main content area based on the current URL path
@app.callback(Output("page-content", "children"), Input("url", "pathname"))
def display_page(pathname):
    # Handle the homepage when the URL is "/" or an empty path
    if pathname == "/" or pathname == "":
        return html.Div(
            [html.H1("Welcome to the Homepage!"), html.P("This is a static homepage.")]
        )
    # Clean and split the path for category and subcategory
    cleaned_path = pathname.strip("/").lower().split("/")

    # Standardise the main category by removing hyphens
    main_category = cleaned_path[0].replace("-", "") if len(cleaned_path) > 0 else None

    # If no matching category is found, display a 404 error page
    if main_category not in url_to_key_mapping:
        return html.Div([html.H1("404 Page not found")])

    subcategories = url_to_key_mapping[main_category]

    if subcategories:
        # Create tabs for categories with subcategories
        tabs = []
        tab_ids = []

        for subcategory_key in subcategories:
            config = plot_configs[subcategory_key]

            # Extract the subcategory (after the underscore) for labeling
            subcategory_label = (
                pascal_to_words(subcategory_key.split("_")[1])
                if "_" in subcategory_key
                else "Main"
            )

            # Create tabs for each plot type (e.g., HeatMap, SunburstChart, etc.)
            for plot_type, plot_settings in config.items():
                plot_id = f"{subcategory_key}-{plot_type}"

                # Pass the subcategory as the tab label
                tab_content = create_tab_content(
                    plot_type, plot_settings, plot_id, subcategory_label
                )

                if tab_content:
                    tabs.append(tab_content)
                    tab_ids.append(plot_id)

        # Return the tabs within a container if at least one tab was created
        if len(tabs) >= 1:
            return dbc.Container(
                [
                    dbc.Tabs(tabs, id="tabs", active_tab=tab_ids[0]),
                    html.Hr(),
                    bottom_buttons,  # Add the buttons below the tabs
                ],
                fluid=True,
            )


# Function to create tab content with the graph and UI controls for a given plot type
def create_tab_content(plot_type, plot_settings, plot_id, subcategory):
    # @tim: FIXME: see if this can be generalised
    if plot_type == "PieChartAndTable":
        return create_pie_chart_and_table_tab(plot_settings, plot_id, subcategory)
    elif plot_type == "TableAndTimeseries":
        return create_table_and_timeseries_tab(plot_settings, plot_id, subcategory)
    elif plot_type == "TimeseriesAndTable":
        return create_timeseries_and_table_tab(plot_settings, plot_id, subcategory)

    else:
        # Handle other plot types
        figure = create_plot(plot_type, plot_settings)
        if not figure:
            return None  # Skip if the plot figure couldn't be created

        # Determine which UI components to add based on plot type
        if plot_type == "HeatMap":
            ui = create_ui_for_heatmap(plot_type, plot_id)
            graph_type = "heatmap-graph"
        elif plot_type == "SunburstChart":
            ui = create_ui_for_sunburst(plot_type, plot_id)
            graph_type = "sunburst-graph"
        elif plot_type == "SurfacePlot":
            ui = create_ui_for_surface_plot(plot_type, plot_id)
            graph_type = "surface-graph"
        elif plot_type == "BoxAndWhisker":
            ui = create_ui_for_box_and_whisker(plot_type, plot_id, plot_settings)
            graph_type = "box-and-whisker-graph"
        elif plot_type == "Timeseries":
            ui = create_ui_for_timeseries(plot_type, plot_id, plot_settings)
            graph_type = "timeseries-graph"
        else:
            ui = None
            graph_type = f"{plot_type.lower()}-graph"  # Generic graph type

        # Create the tab with the graph and UI components
        return dbc.Tab(
            dbc.Container(
                [
                    dcc.Graph(id={"type": graph_type, "index": plot_id}, figure=figure),
                    ui,  # Add UI controls below the graph
                ]
            ),
            label=subcategory,  # Label for the tab
            tab_id=plot_id,
        )


# Creates the appropriate plot based on plot type and settings.
def create_plot(plot_type, plot_settings):
    data = plot_settings["dataframe"]
    title = plot_settings["title"]

    if plot_type == "HeatMap":
        # Create a heatmap figure
        return create_heatmap(
            data,
            x_column=plot_settings["x-axis"],
            y_column=plot_settings["y-axis"],
            z_column=plot_settings["z-axis"],
            color_scale="Viridis",  # Default color scale
            title=title,
            x_label=plot_settings["x-axis_label"],
            y_label=plot_settings["y-axis_label"],
            z_label=plot_settings["z-axis_label"],
        )

    elif plot_type == "SunburstChart":
        # Create a sunburst chart figure
        return create_sunburst_chart(
            data,
            building_column=plot_settings["BuildingID"],
            parent_column=plot_settings["ParentID"],
            entity_column=plot_settings["EntityID"],
            value_column=plot_settings["z-axis"],
            title=title,
            color_scale="Viridis",  # Default color scale
        )

    elif plot_type == "SurfacePlot":
        # Create a surface plot figure
        X = data[plot_settings["X-value"]]
        Y = data[plot_settings["Y-values"][0]]  # Using the first Y-column
        Z = data[plot_settings["Z-value"]]
        return create_surface_plot(
            X=X,
            Y=Y,
            Z=Z,
            color_scale="Viridis",
            title=title,
            x_label=plot_settings["x-axis_label"],
            y_label=plot_settings["y-axis_label"],
            z_label=plot_settings["z-axis_label"],
        )

    elif plot_type == "BoxAndWhisker":
        # Create a box and whisker plot figure
        return create_box_plot(
            data=data,
            title=title,
            x_label=plot_settings["x-axis_label"],
            y_label=plot_settings["y-axis_label"],
        )

    elif plot_type == "Timeseries":
        # Create a timeseries (line) plot figure
        return create_line_plot(
            data=data,
            x_column=plot_settings["x-axis"],
            y_columns=plot_settings["y-axis"],
            title=title,
        )

    return None  # Return None if the plot type doesn't match expected ones


################################################################################
#                               HELPER FUNCTIONS                               #
################################################################################


# Creates a mapping from URL-friendly paths to dataframe keys. For example, it turns 'Consumption_UsageAnalysis' into 'water'.
def create_url_mapping(plot_configs):
    url_mapping = defaultdict(list)

    for key in plot_configs.keys():
        # Convert PascalCase to URL-friendly lowercase path, only using the first part (before '_')
        url_friendly_key = key.split("_")[0].lower()
        # Map the URL-friendly path to the original key
        url_mapping[url_friendly_key].append(key)

    return url_mapping


# Filters the dataframe based on the provided date range and resamples it according to frequency.
def filter_data(df, start_date, end_date, variables, frequency=None):
    df_filtered = df[(df["Timestamp"] >= start_date) & (df["Timestamp"] <= end_date)]
    if frequency:
        df_filtered = (
            df_filtered.set_index("Timestamp").resample(frequency).mean().reset_index()
        )
    return df_filtered[["Timestamp"] + variables]


# Helper function to convert PascalCase text to readable words
def pascal_to_words(text):
    return re.sub(r"(?<!^)(?=[A-Z])", " ", text)


# Helper function to create a hierarchical category structure from analysis keys
def create_category_structure(analysis_list):
    categories = {}
    for analysis_name in analysis_list:
        if "_" in analysis_name:
            main_cat, sub_cat = analysis_name.split(
                "_", 1
            )  # Split into main category and subcategory
        else:
            main_cat, sub_cat = analysis_name, None  # If no subcategory, set to None

        main_cat = pascal_to_words(main_cat)  # Convert to readable format
        sub_cat = (
            pascal_to_words(sub_cat) if sub_cat else None
        )  # Convert subcategory if exists

        # Add to dictionary
        if main_cat not in categories:
            categories[main_cat] = []  # Initialise subcategory list
        if sub_cat:
            categories[main_cat].append(sub_cat)  # Add subcategory if exists

    return categories


################################################################################
#                                VISUALISATIONS                                #
################################################################################

# --------------------------------  BOX PLOT  -------------------------------- #


# Function to create box and whiskers plot
def create_box_plot(data, title, x_label, y_label):
    fig = px.box(data, x="Measurement", y="Value")
    fig.update_layout(
        title={"text": title, "x": 0.5, "xanchor": "center"},
        font_color="black",
        plot_bgcolor="white",
        margin=dict(l=50, r=50, b=100, t=50),
        autosize=True,
        font=dict(size=10),
        legend=dict(font=dict(size=10)),
    )
    fig.update_xaxes(
        mirror=True,
        ticks="outside",
        showline=True,
        linecolor="black",
        gridcolor="lightgrey",
    )
    fig.update_yaxes(
        mirror=True,
        ticks="outside",
        showline=True,
        linecolor="black",
        gridcolor="lightgrey",
    )
    fig.update_traces(marker_color="#3c9639")
    return fig


# Function to dynamically create UI components for BoxAndWhisker plots
def create_ui_for_box_and_whisker(plot_type, plot_id, plot_settings):
    data = plot_settings["dataframe"]

    if plot_type == "BoxAndWhisker":
        ui_elements = []
        dropdown_config = plot_settings.get("UI", {}).get("dropdown", {})
        instructions = dropdown_config.get("instructions", "")
        controls_column = dropdown_config.get("controls", "")

        # Extract unique values from the specified controls column
        if controls_column and controls_column in data.columns:
            unique_vars = data[controls_column].unique()
            if len(unique_vars) > 1:
                ui_elements.append(html.Label(instructions))
                ui_elements.append(
                    dcc.Dropdown(
                        id={"type": "box-and-whisker-dropdown", "index": plot_id},
                        options=[{"label": var, "value": var} for var in unique_vars],
                        value=list(unique_vars),  # Default to all variables
                        multi=True,
                        clearable=False,
                    )
                )
        return html.Div(ui_elements)
    return None


# Callback to update BoxAndWhisker plots based on selected measurements
@app.callback(
    Output({"type": "box-and-whisker-graph", "index": MATCH}, "figure"),
    Input({"type": "box-and-whisker-dropdown", "index": MATCH}, "value"),
    State({"type": "box-and-whisker-dropdown", "index": MATCH}, "id"),
    prevent_initial_call=True,
)
def update_box_and_whisker(selected_variables, input_id):
    plot_id = input_id["index"]  # Extract the unique plot identifier
    category_key, plot_type = plot_id.rsplit(
        "-", 1
    )  # Split to get dataframe key and plot type
    data = dataframes[category_key]  # Retrieve the relevant dataframe
    plot_settings = plot_configs[category_key][plot_type]  # Get plot settings

    # If no variables are selected, default to all available measurements
    if not selected_variables:
        controls_column = (
            plot_settings.get("UI", {}).get("dropdown", {}).get("controls", "")
        )
        if controls_column and controls_column in data.columns:
            selected_variables = data[controls_column].unique()
        else:
            selected_variables = []

    # Filter data based on selected variables
    filtered_data = data[data["Measurement"].isin(selected_variables)]

    # Create an updated box and whisker plot with the filtered data
    updated_figure = create_box_plot(
        data=filtered_data,
        title=plot_settings["title"],
        x_label=plot_settings["x-axis_label"],
        y_label=plot_settings["y-axis_label"],
    )

    return updated_figure


# --------------------------------  HEATMAP  --------------------------------- #


# Create heatmap function
def create_heatmap(
    data, x_column, y_column, z_column, color_scale, title, x_label, y_label, z_label
):
    # fig = px.density_heatmap(
<<<<<<< HEAD
    #     data, x=x_column, y=y_column, z=z_column, color_continuous_scale=color_scale
    # )
    fig = go.Figure(
        data=go.Heatmap(
            x=data[x_column], y=data[y_column], z=data[z_column], colorscale=color_scale
=======
    #     data, x=x_column, y=y_column, z=z_column, color_continuous_scale=color_scale,
    # )
    fig = go.Figure(
        data=go.Heatmap(
            z=data[z_column], x=data[x_column], y=data[y_column], colorscale=color_scale
>>>>>>> 5976262e
        )
    )
    fig.update_layout(
        title={"text": title, "x": 0.5, "xanchor": "center"},
        xaxis_title=x_label,
        yaxis_title=y_label,
        font_color="black",
        plot_bgcolor="white",
        coloraxis_colorbar=dict(
            title=z_label,
            orientation="h",
            yanchor="top",
            y=-0.4,
            xanchor="center",
            x=0.5,
            title_side="bottom",
        ),
    )

    fig.update_xaxes(
        mirror=True,
        ticks="outside",
        showline=True,
        linecolor="black",
        gridcolor="lightgrey",
    )
    fig.update_yaxes(
        mirror=True,
        ticks="outside",
        showline=True,
        linecolor="black",
        gridcolor="lightgrey",
    )

    return fig


# Function to dynamically create UI specifically for HeatMap plot types
def create_ui_for_heatmap(plot_type, plot_id):
    if plot_type == "HeatMap":
        return html.Div(
            [
                html.Label("Select Color Scale"),
                dcc.Dropdown(
                    id={
                        "type": "heatmap-color-scale-dropdown",
                        "index": plot_id,
                    },  # Use pattern-matching ID
                    options=[
                        {"label": scale, "value": scale}
                        for scale in px.colors.named_colorscales()
                    ],
                    value="Viridis",
                    clearable=False,
                ),
            ]
        )
    return None


# Callback to update HeatMap figures based on selected color scale
@app.callback(
    Output({"type": "heatmap-graph", "index": MATCH}, "figure"),
    Input({"type": "heatmap-color-scale-dropdown", "index": MATCH}, "value"),
    State({"type": "heatmap-color-scale-dropdown", "index": MATCH}, "id"),
    prevent_initial_call=True,
)
def update_heatmap(selected_color_scale, input_id):
    plot_id = input_id["index"]  # Extract the unique plot identifier
    category_key, plot_type = plot_id.rsplit(
        "-", 1
    )  # Split to get dataframe key and plot type
    data = plot_configs[category_key]["HeatMap"][
        "dataframe"
    ]  # Retrieve the relevant dataframe
    plot_settings = plot_configs[category_key][plot_type]  # Get plot settings

    # Create an updated heatmap with the new color scale
    updated_figure = create_heatmap(
        data=data,
        x_column=plot_settings["x-axis"],
        y_column=plot_settings["y-axis"],
        z_column=plot_settings["z-axis"],
        color_scale=selected_color_scale,
        title=plot_settings["title"],
        x_label=plot_settings["x-axis_label"],
        y_label=plot_settings["y-axis_label"],
        z_label=plot_settings["z-axis_label"],
    )

    return updated_figure


# -------------------------  LINE PLOT / TIMESERIES  ------------------------- #


# Function to create line plot (timeseries)
def create_line_plot(data, x_column, y_columns, title):
    fig = px.line(data, x=x_column, y=y_columns, markers=True)
    fig.update_layout(
        title={"text": title, "x": 0.5, "xanchor": "center"},
        font_color="black",
        plot_bgcolor="white",
        legend=dict(orientation="h", yanchor="top", y=-0.3, xanchor="center", x=0.5),
    )
    fig.update_xaxes(
        mirror=True,
        ticks="outside",
        showline=True,
        linecolor="black",
        gridcolor="lightgrey",
    )
    fig.update_yaxes(
        mirror=True,
        ticks="outside",
        showline=True,
        linecolor="black",
        gridcolor="lightgrey",
    )
    return fig


# Function to dynamically create UI components for Timeseries plots
def create_ui_for_timeseries(plot_type, plot_id, plot_settings):
    if plot_type == "Timeseries":
        ui_elements = []
        ui_config = plot_settings.get("UI", {})

        # Date Picker
        datepicker_config = ui_config.get("datepicker", {})
        if datepicker_config:
            ui_elements.append(
                html.Label(datepicker_config.get("html.Label", "Select Date Range"))
            )
            ui_elements.append(
                dcc.DatePickerRange(
                    id={"type": "timeseries-datepicker", "index": plot_id},
                    min_date_allowed=datepicker_config.get("min_date_allowed"),
                    max_date_allowed=datepicker_config.get("max_date_allowed"),
                    start_date=datepicker_config.get("start_date"),
                    end_date=datepicker_config.get("end_date"),
                    display_format="YYYY-MM-DD",
                )
            )

        # Radio Items for Frequency
        radioitem_config = ui_config.get("radioitem", {})
        if radioitem_config:
            ui_elements.append(html.Br())
            ui_elements.append(
                html.Label(radioitem_config.get("html.Label", "Select Frequency"))
            )
            ui_elements.append(
                dcc.RadioItems(
                    id={"type": "timeseries-radioitem", "index": plot_id},
                    options=[
                        {"label": label, "value": value}
                        for label, value in radioitem_config.get("options", [])
                    ],
                    value=radioitem_config.get("default_value", "D"),
                    labelStyle={"display": "inline-block", "margin-right": "10px"},
                )
            )

        return html.Div(ui_elements, style={"margin-top": "20px"})
    return None


# Callback to update Timeseries plots based on selected date range and frequency
@app.callback(
    Output({"type": "timeseries-graph", "index": MATCH}, "figure"),
    [
        Input({"type": "timeseries-datepicker", "index": MATCH}, "start_date"),
        Input({"type": "timeseries-datepicker", "index": MATCH}, "end_date"),
        Input({"type": "timeseries-radioitem", "index": MATCH}, "value"),
    ],
    State({"type": "timeseries-graph", "index": MATCH}, "id"),
    prevent_initial_call=True,
)
def update_timeseries_plot(start_date, end_date, frequency, input_id):
    plot_id = input_id["index"]  # Extract the unique plot identifier
    category_key, plot_type = plot_id.rsplit(
        "-", 1
    )  # Split to get dataframe key and plot type
    data = dataframes[category_key]  # Retrieve the relevant dataframe
    plot_settings = plot_configs[category_key][plot_type]  # Get plot settings

    # Variables to plot on the y-axis
    y_columns = plot_settings["y-axis"]

    # Filter data based on selected date range and resample based on frequency
    filtered_data = filter_data(
        df=data,
        start_date=pd.to_datetime(start_date),
        end_date=pd.to_datetime(end_date),
        variables=y_columns,
        frequency=frequency,  # Resampling frequency (e.g., 'D' for daily)
    )

    # Create an updated timeseries plot with the filtered and resampled data
    updated_figure = create_line_plot(
        data=filtered_data,
        x_column=plot_settings["x-axis"],
        y_columns=y_columns,
        title=plot_settings["title"],
    )

    return updated_figure


# -------------------------------  PIE CHART  -------------------------------- #


# Create pie chart function
def create_pie_chart(
    data,
    labels_column,
    values_column,
    title,
    textinfo="percent+label",
    showlegend=False,
):
    # Calculate the count of occurrences for each label
    value_counts = data[labels_column].value_counts().reset_index()
    value_counts.columns = [labels_column, "count"]  # Rename for clarity

    fig = go.Figure(
        go.Pie(
            labels=value_counts[labels_column],
            values=value_counts["count"],
            textinfo=textinfo,
            textposition="inside",  # @tim: FIXME: make this an actual parameter
            showlegend=showlegend,  # @tim: FIXME: make this an actual parameter
        )
    )

    fig.update_layout(
        title={"text": title, "x": 0.5, "xanchor": "center"},
        font_color="black",
        plot_bgcolor="white",
        height=500,  # @tim: FIXME: make this an actual parameter or auto-size?
    )

    return fig


# ---------------------------  PIE CHART + TABLE  ---------------------------- #


# Creates a Dash Tab containing pie charts and tables based on the provided settings.
def create_pie_chart_and_table_tab(plot_settings, plot_id, subcategory):
    # Extract pie charts and tables configurations
    pie_charts = plot_settings.get("pie_charts", [])
    tables = plot_settings.get("tables", [])

    pie_content = []
    # Create pie charts
    for pie_chart in pie_charts:
        data = pie_chart["dataframe"]
        chart_title = pie_chart.get("title", "Pie Chart")
        chart_labels = pie_chart.get("labels", "")
        textinfo = pie_chart.get("textinfo", "percent+label")
        filter_condition = pie_chart.get("filter", None)  # Get filter if present

        # Apply filter if specified
        if filter_condition:
            try:
                filtered_data = data.query(filter_condition)
            except Exception as e:
                print(
                    f"Error applying filter '{filter_condition}' on dataframe '{plot_id}': {e}"
                )
                filtered_data = data  # Fallback to unfiltered data if there's an error
        else:
            filtered_data = data

        # Create pie chart figure
        pie_figure = create_pie_chart(
            data=filtered_data,
            labels_column=chart_labels,
            values_column=None,  # 'values' is not used in create_pie_chart
            title=chart_title,
            textinfo=textinfo,
        )

        pie_content.append(
            dbc.Col(
                dcc.Graph(figure=pie_figure),
                width=6,  # Adjust width as needed
                className="mb-4",  # Add margin-bottom for spacing
            )
        )

    table_content = []
    # Create tables with applied filters
    for table in tables:
        data = table["dataframe"]
        table_title = table.get("title", "Table")
        columns = table.get("columns", [])
        filter_condition = table.get("filter", None)
        rows = table.get("rows", columns)

        if filter_condition:
            # Apply the filter using pandas query
            try:
                filtered_data = data.query(filter_condition)
            except Exception as e:
                print(
                    f"Error applying filter '{filter_condition}' on dataframe '{plot_id}': {e}"
                )
                filtered_data = data  # Fallback to unfiltered data if there's an error
        else:
            filtered_data = data

        # Select and rename columns as needed
        selected_columns = rows
        # Ensure all selected columns exist in the dataframe
        existing_columns = [
            col for col in selected_columns if col in filtered_data.columns
        ]
        if not existing_columns:
            print(
                f"No matching columns found for table '{table_title}' in dataframe '{plot_id}'."
            )
            continue  # Skip creating this table

        display_data = filtered_data[existing_columns].rename(
            columns=dict(
                zip(selected_columns, columns)
            )  # Rename to user-friendly names
        )

        # Create and append the table
        table_content.append(
            dbc.Col(
                create_table(display_data, columns, table_title),
                width=12,  # Full-width for each table
                className="mb-4",  # Add margin-bottom for spacing
            )
        )

    # Combine pie charts and tables into layout
    content = []
    content.append(html.H2(plot_settings["title"], className="text-center"))
    if pie_content:
        content.append(dbc.Row(pie_content, justify="center"))
    if table_content:
        content.append(html.Hr())  # Append the horizontal rule first
        content.append(dbc.Row(table_content))

    # Combine all elements into a single tab
    return dbc.Tab(
        dbc.Container(content, fluid=True, className="py-4"),
        label=subcategory,
        tab_id=plot_id,
    )


# Creates a Dash Tab containing a table and a timeseries plot based on the selected row.
def create_table_and_timeseries_tab(plot_settings, plot_id, subcategory):
    # Extract pie charts and tables configurations
    table = plot_settings.get("table", [])
    timeseries = plot_settings.get("timeseries", [])

    content = []
    content.append(html.H2(plot_settings["title"], className="text-center"))

    data = table["dataframe"]
    table_title = table.get("title", "Table")
    columns = table.get("columns", [])
    filter_condition = table.get("filter", None)
    rows = table.get("rows", columns)

    if filter_condition:
        # Apply the filter using pandas query
        try:
            filtered_data = data.query(filter_condition)
        except Exception as e:
            print(
                f"Error applying filter '{filter_condition}' on dataframe '{plot_id}': {e}"
            )
            filtered_data = data  # Fallback to unfiltered data if there's an error
    else:
        filtered_data = data

    # Select and rename columns as needed
    selected_columns = rows
    # Ensure all selected columns exist in the dataframe
    existing_columns = [col for col in selected_columns if col in filtered_data.columns]
    if not existing_columns:
        print(
            f"No matching columns found for table '{table_title}' in dataframe '{plot_id}'."
        )
        return  # Skip creating this table

    display_data = filtered_data[existing_columns].rename(
        columns=dict(zip(selected_columns, columns))  # Rename to user-friendly names
    )

    # First add the graph on top
    content.append(dcc.Graph(id="updateable-line-chart"))

    # content.append(dbc.Row(table_content))
    content.append(html.Hr())  # Append the horizontal rule first

    # Then create and append the table
    content.append(
        dbc.Col(
            create_table(
                display_data,
                columns,
                table_title,
                # id=f"{plot_id}-table",
                id="datatable",
                # id=table["id"],
                row_selectable="single",
                selected_rows=[0],
                sort_action="none",
            ),
            width=12,  # Full-width for each table
            className="mb-4",  # Add margin-bottom for spacing
        )
    )

    # Combine all elements into a single tab
    return dbc.Tab(
        dbc.Container(content, fluid=True, className="py-4"),
        label=subcategory,
        tab_id=plot_id,
    )


# Creates a Dash Tab containing a table and a timeseries plot based on the selected row.
def create_timeseries_and_table_tab(plot_settings, plot_id, subcategory):
    # Extract pie charts and tables configurations
    table = plot_settings.get("table", [])
    timeseries = plot_settings.get("timeseries", [])

    content = []
    content.append(html.H2(plot_settings["title"], className="text-center"))

    data = table["dataframe"]
    table_title = table.get("title", "Table")
    columns = table.get("columns", [])
    filter_condition = table.get("filter", None)
    rows = table.get("rows", columns)

    if filter_condition:
        # Apply the filter using pandas query
        try:
            filtered_data = data.query(filter_condition)
        except Exception as e:
            print(
                f"Error applying filter '{filter_condition}' on dataframe '{plot_id}': {e}"
            )
            filtered_data = data  # Fallback to unfiltered data if there's an error
    else:
        filtered_data = data

    # Select and rename columns as needed
    selected_columns = rows
    # Ensure all selected columns exist in the dataframe
    existing_columns = [col for col in selected_columns if col in filtered_data.columns]
    if not existing_columns:
        print(
            f"No matching columns found for table '{table_title}' in dataframe '{plot_id}'."
        )
        return  # Skip creating this table

    display_data = filtered_data[existing_columns].rename(
        columns=dict(zip(selected_columns, columns))  # Rename to user-friendly names
    )

    # First add the graph on top
    content.append(dcc.Graph(id="streams-updateable-line-chart"))

    # content.append(dbc.Row(table_content))
    content.append(html.Hr())  # Append the horizontal rule first

    # Then create and append the table
    content.append(
        dbc.Col(
            create_table(
                display_data,
                columns,
                table_title,
                # id=f"{plot_id}-table",
                id="streams_datatable",
                # id=table["id"],
                row_selectable="single",
                selected_rows=[0],
                sort_action="none",
            ),
            width=12,  # Full-width for each table
            className="mb-4",  # Add margin-bottom for spacing
        )
    )

    # Combine all elements into a single tab
    return dbc.Tab(
        dbc.Container(content, fluid=True, className="py-4"),
        label=subcategory,
        tab_id=plot_id,
    )


# @tim: FIXME: can these I/O identifiers be dynamic?
@app.callback(
    Output("updateable-line-chart", "figure"),
    [Input("datatable", "selected_rows")],
    # Output("updateable-line-chart", "figure"),
    # Input("roomclimate_table", "selected_rows"),
    # Input("streams_table", "selected_rows"),
    # [
    #     Input(table, "selected_rows")
    #     for table in ["roomclimate_table", "streams_table"]
    # ],  # Multiple Inputs
)
# def update_graph(*selected_rows_list):
def update_graph(selected_rows):
    # print(f"{ctx.triggered_id=}")
    # print(f"{ctx.states=}")
    # print(f"{ctx.triggered=}")
    # print(f"{ctx.inputs=}")
    # print("selected_rows_list", selected_rows_list)
    if selected_rows:  # Check if a row is selected
        row_idx = selected_rows[0]  # Get the index of the selected row
    else:
        row_idx = 0  # Default to the first row if nothing is selected

    # @tim: FIXME: can we deduce this from the callback context?
    # if
    config = plot_configs["RoomClimate_RoomClimate"]["TableAndTimeseries"][
        "timeseries"
    ][row_idx]
    title = config.get("title", "Line Chart")
    df = config["dataframe"]

    # @tim: FIXME: can we generalise this?
    x_data = df["Date"]
    y_data = df["Air_Temperature_Sensor"]

    # @tim: FIXME: can we utilise the create_line_plot function?
    fig = px.line(
        data_frame=df,
        x="Date",
        y=[
            "Air_Temperature_Sensor",
            "Room_Air_Temperature_Setpoint",
            "Outside_Air_Temperature_Sensor",
        ],
        title=title,
    )

    # Modify layout to place the legend below the plot
    fig.update_layout(
        font=dict(
            color="black"  # Set all plot text (title, axis labels, legend) to black
        ),
        title=dict(
            text=title,
            xanchor="center",  # Center the title
            x=0.5,  # Position the title in the horizontal center
            font=dict(color="black"),  # Set title font colour to black
        ),
        legend=dict(
            orientation="h",  # Horizontal orientation for the legend
            yanchor="bottom",  # Align the legend to the bottom
            y=-0.3,  # Push the legend below the plot
            xanchor="center",  # Centre the legend horizontally
            x=0.5,  # Centre position for the legend
        ),
    )
    return fig


# @tim: FIXME: can these I/O identifiers be dynamic?
@app.callback(
    Output("streams-updateable-line-chart", "figure"),
    [Input("streams_datatable", "selected_rows")],
)
def update_other_graph(selected_rows):
    if selected_rows:  # Check if a row is selected
        row_idx = selected_rows[0]  # Get the index of the selected row
    else:
        row_idx = 0  # Default to the first row if nothing is selected

    # @tim: FIXME: can we deduce this from the callback context?
    # if
    config = plot_configs["Streams_Streams"]["TimeseriesAndTable"]["timeseries"][
        row_idx
    ]
    title = config.get("title", "Line Chart")
    df = config["dataframe"]

    # @tim: FIXME: can we utilise the create_line_plot function?
    fig = px.line(
        data_frame=df,
        x="Date",
        y=df.columns,
        title=title,
    )

    # Modify layout to place the legend below the plot
    fig.update_layout(
        font=dict(
            color="black"  # Set all plot text (title, axis labels, legend) to black
        ),
        title=dict(
            text=title,
            xanchor="center",  # Center the title
            x=0.5,  # Position the title in the horizontal center
            font=dict(color="black"),  # Set title font colour to black
        ),
        legend=dict(
            orientation="h",  # Horizontal orientation for the legend
            yanchor="bottom",  # Align the legend to the bottom
            y=-0.3,  # Push the legend below the plot
            xanchor="center",  # Centre the legend horizontally
            x=0.5,  # Centre position for the legend
        ),
    )
    return fig


# -----------------------------  SUNBURST CHART  ----------------------------- #


# Create sunburst function
def create_sunburst_chart(
    data,
    building_column,
    parent_column,
    entity_column,
    value_column,
    title,
    color_scale="Viridis",
    height=700,
    width=700,
):
    fig = px.sunburst(
        data,
        path=[building_column, parent_column, entity_column],
        values=value_column,
        color=value_column,
        color_continuous_scale=color_scale,
        title=title,
        height=height,
        width=width,
    )
    fig.update_layout(
        title={"text": title, "x": 0.5, "xanchor": "center"},
        font_color="black",
        plot_bgcolor="white",
        coloraxis_colorbar=dict(
            title=value_column,
            orientation="h",
            yanchor="top",
            y=-0.2,
            xanchor="center",
            x=0.5,
        ),
    )
    return fig


# Function to dynamically create UI specifically for Sunburst plot types
def create_ui_for_sunburst(plot_type, plot_id):
    if plot_type == "SunburstChart":
        return html.Div(
            [
                html.Label("Select Color Scale"),
                dcc.Dropdown(
                    id={
                        "type": "sunburst-color-scale-dropdown",
                        "index": plot_id,
                    },  # 'sunburst-color-scale-dropdown' matches callback
                    options=[
                        {"label": scale, "value": scale}
                        for scale in px.colors.named_colorscales()
                    ],
                    value="Viridis",
                    clearable=False,
                ),
            ]
        )
    return None


# Callback to update SunburstChart figures based on selected color scale
@app.callback(
    Output({"type": "sunburst-graph", "index": MATCH}, "figure"),
    Input({"type": "sunburst-color-scale-dropdown", "index": MATCH}, "value"),
    State({"type": "sunburst-color-scale-dropdown", "index": MATCH}, "id"),
    prevent_initial_call=True,
)
def update_sunburst(selected_color_scale, input_id):
    plot_id = input_id["index"]  # Extract the unique plot identifier
    category_key, plot_type = plot_id.rsplit(
        "-", 1
    )  # Split to get dataframe key and plot type
    data = dataframes[category_key]  # Retrieve the relevant dataframe
    plot_settings = plot_configs[category_key][plot_type]  # Get plot settings

    updated_figure = create_sunburst_chart(
        data=data,
        building_column=plot_settings["BuildingID"],
        parent_column=plot_settings["ParentID"],
        entity_column=plot_settings["EntityID"],
        value_column=plot_settings["z-axis"],
        title=plot_settings["title"],
        color_scale=selected_color_scale,
    )

    return updated_figure


# ------------------------------  SURFACE PLOT  ------------------------------ #


# Function to create surface plot
def create_surface_plot(X, Y, Z, color_scale, title, x_label, y_label, z_label):
    # Ensure Z has the correct shape
    if len(Z) == len(X):  # If Z only has daily values
        Z = np.repeat(Z, len(Y))  # Repeat each day's value for 24 hours

    # Reshape Z to match the grid
    Z_grid = np.array(Z).reshape(len(X), len(Y))

    # Create meshgrid for X and Y
    X_grid, Y_grid = np.meshgrid(X, Y)

    fig = go.Figure(
        data=[
            go.Surface(
                x=X_grid,
                y=Y_grid,
                z=Z_grid,
                colorscale=color_scale,
                colorbar=dict(
                    orientation="h",
                    yanchor="top",
                    y=-0.3,
                    xanchor="center",
                    x=0.5,
                    title_side="bottom",
                ),
            )
        ]
    )

    fig.update_layout(
        title={"text": title, "x": 0.5, "xanchor": "center"},
        autosize=True,
        margin=dict(l=65, r=50, b=65, t=90),
        font_color="black",
        plot_bgcolor="white",
        scene=dict(
            xaxis=dict(
                title=x_label,
                mirror=True,
                ticks="outside",
                showline=True,
                linecolor="black",
                gridcolor="lightgrey",
            ),
            yaxis=dict(
                title=y_label,
                mirror=True,
                ticks="outside",
                showline=True,
                linecolor="black",
                gridcolor="lightgrey",
            ),
            zaxis=dict(
                title=z_label,
                mirror=True,
                ticks="outside",
                showline=True,
                linecolor="black",
                gridcolor="lightgrey",
            ),
        ),
    )
    return fig


# Function to dynamically create UI specifically for Surface plot types
def create_ui_for_surface_plot(plot_type, plot_id):
    if plot_type == "SurfacePlot":
        return html.Div(
            [
                html.Label("Select Color Scale"),
                dcc.Dropdown(
                    id={
                        "type": "surface-color-scale-dropdown",
                        "index": plot_id,
                    },  # 'surface-color-scale-dropdown' matches callback
                    options=[
                        {"label": scale, "value": scale}
                        for scale in px.colors.named_colorscales()
                    ],
                    value="Viridis",
                    clearable=False,
                ),
            ]
        )
    return None


# Callback to update SurfacePlot figures based on selected color scale
@app.callback(
    Output({"type": "surface-graph", "index": MATCH}, "figure"),
    Input({"type": "surface-color-scale-dropdown", "index": MATCH}, "value"),
    State({"type": "surface-color-scale-dropdown", "index": MATCH}, "id"),
    prevent_initial_call=True,
)
def update_surface_plot(selected_color_scale, input_id):
    plot_id = input_id["index"]  # Extract the unique plot identifier
    category_key, plot_type = plot_id.rsplit(
        "-", 1
    )  # Split to get dataframe key and plot type
    data = dataframes[category_key]  # Retrieve the relevant dataframe
    plot_settings = plot_configs[category_key][plot_type]  # Get plot settings

    # Extract X, Y, Z values based on plot settings
    X = data[plot_settings["X-value"]]
    Y = data[plot_settings["Y-values"][0]]  # Assuming single Y-axis value
    Z = data[plot_settings["Z-value"]]

    # Create an updated surface plot with the new color scale
    updated_figure = create_surface_plot(
        X=X,
        Y=Y,
        Z=Z,
        color_scale=selected_color_scale,
        title=plot_settings["title"],
        x_label=plot_settings["x-axis_label"],
        y_label=plot_settings["y-axis_label"],
        z_label=plot_settings["z-axis_label"],
    )

    return updated_figure


# ---------------------------------  TABLE  ---------------------------------- #


# Create table function
def create_table(
    data,
    columns,
    title,
    id="table",
    row_selectable=False,
    selected_rows=None,
    sort_action="native",
    sort_mode="multi",
):
    # table = dbc.Table.from_dataframe(
    #     data[columns],
    #     bordered=True,
    #     hover=True,
    #     responsive=True,
    #     striped=True,
    # )

    # return html.Div(
    #     [html.H5(title), table],
    # )

    # # @tim: FIXME: would rather not limit table height this way, and if it has to
    # # be done, it should be done in the CSS and ideally with a way to make the
    # # table heading sticky
    # return html.Div(
    #     [html.H5(title), table],
    #     style={"max-height": "400px", "overflow": "auto"},
    # )

    if selected_rows is None:
        selected_rows = []

    # native dash: supports exporting, sorting, and filtering, etc.
    table = dash_table.DataTable(
        id=id,
        # columns=columns,
        data=data.to_dict("records"),
        fixed_rows={"headers": True},
        export_format="csv",
        row_selectable=row_selectable,
        selected_rows=selected_rows,
        sort_action=sort_action,
        sort_mode=sort_mode,
        # filter_action="native",
        style_cell={
            "fontSize": 14,
            "textAlign": "left",
            "padding": "5px",
            # "overflow": "hidden",
            # "textOverflow": "ellipsis",
            "maxWidth": 0,
            # "width": "1px",
            # "white-space": "nowrap",
        },
        style_header={
            "fontWeight": "bold",
            "backgroundColor": "#3c9639",
            "color": "white",
        },
        style_data_conditional=[
            {
                "if": {"row_index": "odd"},
                # "backgroundColor": "rgb(220, 220, 220)",
                # "backgroundColor": "#a9dea7",
                "backgroundColor": "#ddf2dc",
            }
        ],
        style_table={
            "height": 400,
            "overflowX": "auto",
            # "table-layout": "auto"
        },
        tooltip_data=[
            {
                column: {"value": str(value), "type": "markdown"}
                for column, value in row.items()
            }
            for row in data.to_dict("records")
        ],
        tooltip_duration=None,
    )

    return html.Div(
        [html.H5(title), table],
        # style={"height": 400, "overflowY": "scroll"},
    )


################################################################################
#                                     MAIN                                     #
################################################################################

# Run the app
if __name__ == "__main__":
    # # Parse command-line arguments
    # parser = argparse.ArgumentParser()
    # parser.add_argument("data", help="Path to the data file")
    # parser.add_argument("mapper", help="Path to the mapper file")
    # parser.add_argument("model", help="Path to the model file")
    # parser.add_argument(
    #     "schema", help="Path to the schema file", nargs="?", default=None
    # )
    # parser.add_argument("-d", "--debug", help="Enable debug mode", action="store_true")
    # args = parser.parse_args()

    # # Load the data
    # db = dbmgr.DBManager(args.data, args.mapper, args.model, args.schema)

    # # Load the analytics manager
    # am = analyticsmgr.AnalyticsManager(db)
    # plot_configs = am.run_analytics()

    # construct_layout()
    # app.run_server(port=8050, debug=args.debug)

    # Hard-coded version for convenience during development
    DATA = "../datasets/bts_site_b_train/train.zip"
    MAPPER = "../datasets/bts_site_b_train/mapper_TrainOnly.csv"
    MODEL = "../datasets/bts_site_b_train/Site_B.ttl"
    SCHEMA = "../datasets/bts_site_b_train/Brick_v1.2.1.ttl"
    DEBUG = True

    # Load the data
    db = dbmgr.DBManager(DATA, MAPPER, MODEL, SCHEMA)

    # Load the analytics manager
    am = analyticsmgr.AnalyticsManager(db)
    plot_configs = sample_plot_configs
    plot_configs |= am.run_analytics()

    # ws = WeatherSensitivity(db)
    # sample_plot_configs = ws.get_weather_sensitivity_data()
    construct_layout()
    app.run_server(port=8050, debug=DEBUG)<|MERGE_RESOLUTION|>--- conflicted
+++ resolved
@@ -1049,19 +1049,11 @@
     data, x_column, y_column, z_column, color_scale, title, x_label, y_label, z_label
 ):
     # fig = px.density_heatmap(
-<<<<<<< HEAD
     #     data, x=x_column, y=y_column, z=z_column, color_continuous_scale=color_scale
     # )
     fig = go.Figure(
         data=go.Heatmap(
             x=data[x_column], y=data[y_column], z=data[z_column], colorscale=color_scale
-=======
-    #     data, x=x_column, y=y_column, z=z_column, color_continuous_scale=color_scale,
-    # )
-    fig = go.Figure(
-        data=go.Heatmap(
-            z=data[z_column], x=data[x_column], y=data[y_column], colorscale=color_scale
->>>>>>> 5976262e
         )
     )
     fig.update_layout(
